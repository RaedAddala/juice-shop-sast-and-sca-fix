const frisby = require('frisby')
<<<<<<< HEAD
// const config = require('config')
=======
>>>>>>> ae94c56e

const REST_URL = 'http://localhost:3000/rest'

describe('/rest/country-mapping', () => {
  it('GET no country mapping present in default configuration', () => {
    return frisby.get(REST_URL + '/country-mapping')
      .expect('status', 500)
  })
})<|MERGE_RESOLUTION|>--- conflicted
+++ resolved
@@ -1,8 +1,4 @@
 const frisby = require('frisby')
-<<<<<<< HEAD
-// const config = require('config')
-=======
->>>>>>> ae94c56e
 
 const REST_URL = 'http://localhost:3000/rest'
 
