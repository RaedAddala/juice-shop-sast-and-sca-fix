--- conflicted
+++ resolved
@@ -286,18 +286,12 @@
     exposedMetricsChallenge:
       name: Japan
       code: JP
-<<<<<<< HEAD
     freeDeluxeChallenge:
       name: Vietnam
       code: VN
-    csrfChallenge:
-      name: Luxembourg
-      code: LU
-=======
 #    csrfChallenge:
 #      name: Luxembourg
 #      code: LU
->>>>>>> 4439ceae
     xssBonusChallenge:
       name: Ethiopia
       code: ET