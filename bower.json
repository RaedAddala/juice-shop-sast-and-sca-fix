--- conflicted
+++ resolved
@@ -1,11 +1,7 @@
 {
   "name": "juice-shop",
   "description": "An intentionally insecure Javascript Web Application",
-<<<<<<< HEAD
-  "version": "2.24.0-SNAPSHOT",
-=======
   "version": "2.24.0",
->>>>>>> 3444643a
   "private": true,
   "dependencies": {
     "angular": "~1.5",
