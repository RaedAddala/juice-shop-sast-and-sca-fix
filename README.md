--- conflicted
+++ resolved
@@ -308,12 +308,8 @@
 
 ### GitHub Contributors
 
-<<<<<<< HEAD
-Based on [GitHub](https://github.com/bkimminich/juice-shop) commits on `master` as of Wed, 15 Mar 2018
-=======
 Based on [GitHub](https://github.com/bkimminich/juice-shop) commits on
-`master` as of Wed, 14 Mar 2018
->>>>>>> 254f1e0c
+`master` as of Wed, 15 Mar 2018
 
 - [m4l1c3](https://github.com/m4l1c3) aka `m4l1c3`
 - [Shoeb Patel](https://github.com/CaptainFreak) aka `CaptainFreak`
