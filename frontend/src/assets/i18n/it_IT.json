{
  "LANGUAGE": "Italiano",
  "NAV_SEARCH": "Cerca",
  "SEARCH_PLACEHOLDER": "Cerca...",
  "NAV_COMPLAIN": "Lamentela?",
  "TITLE_LOGIN": "Accedi",
  "MANDATORY_EMAIL": "Inserisci un indirizzo email.",
  "MANDATORY_PASSWORD": "Inserisci una password.",
  "LABEL_EMAIL": "Email",
  "LABEL_PASSWORD": "Password",
  "BTN_LOGIN": "Accedi",
  "BTN_GOOGLE_LOGIN": "Accedi con Google",
  "REMEMBER_ME": "Ricordami",
  "NO_CUSTOMER": "Non sei ancora un cliente?",
  "TITLE_REGISTRATION": "Registrazione utente",
  "INVALID_EMAIL": "Indirizzo email non valido.",
  "MANDATORY_PASSWORD_REPEAT": "Ripeti la tua password.",
  "INVALID_PASSWORD_LENGTH": "La password deve contenere almeno {{length}} caratteri.",
  "LABEL_PASSWORD_REPEAT": "Ripeti password",
  "BTN_REGISTER": "Registrati",
  "TITLE_LOGOUT": "Disconnettiti",
  "CONFIRM_LOGGED_OUT": "Ti sei disconnesso.",
  "TITLE_CONTACT": "Contattaci",
  "MANDATORY_COMMENT": "Si prega di inserire un commento.",
  "INVALID_COMMENT_LENGTH": "Il commento deve contenere almeno {{length}} caratteri.",
  "MANDATORY_RATING": "Si prega di fornire una valutazione.",
  "MANDATORY_CAPTCHA": "Risolvi il CAPTCHA per confermare che tu non sia un robot.",
  "LABEL_AUTHOR": "Autore",
  "LABEL_COMMENT": "Commento",
  "LABEL_RATING": "Valutazione",
  "LABEL_CAPTCHA": "Che cos'è",
  "BTN_SUBMIT": "Invia",
  "TITLE_ABOUT": "Chi Siamo",
  "SECTION_CORPORATE_HISTORY": "Storia della Corporazione e Politiche",
  "SECTION_CUSTOMER_FEEDBACK": "Feedback clienti",
  "SECTION_SOCIAL_MEDIA": "Seguici sui Social Media",
  "LINK_TERMS_OF_USE": "Dai un'occhiata ai nostri termini d'uso se sei interessato a roba così noiosa.",
  "TITLE_ADMINISTRATION": "Amministrazione",
  "SECTION_USER": "Utenti Registrati",
  "LABEL_USER": "Utente",
  "LABEL_CREATED_AT": "Creato il",
  "LABEL_UPDATED_AT": "Aggiornato il",
  "BTN_CLOSE": "Chiudi",
  "TITLE_SEARCH_RESULTS": "Risultati di ricerca",
  "TITLE_ALL_PRODUCTS": "Tutti i prodotti",
  "BASKET_ADD_SAME_PRODUCT": "Aggiunto un altro {{product}} nel carrello.",
  "BASKET_ADD_PRODUCT": "Messo {{product}} nel carrello.",
  "LABEL_PRODUCT": "Prodotto",
  "LABEL_PRODUCT_ORDERED": "Prodotti ordinati",
  "LABEL_EXPECTED_DELIVERY": "Consegna prevista",
  "LABEL_DAYS": "Giorni",
  "LABEL_NAME": "Nome",
  "LABEL_DESCRIPTION": "Descrizione",
  "LABEL_PRICE": "Prezzo",
<<<<<<< HEAD
  "LABEL_BONUS": "Bonus",
=======
  "LABEL_BONUS": "Indennità",
>>>>>>> 068a2a50
  "LABEL_IMAGE": "Immagine",
  "TITLE_BASKET": "Il tuo Carrello",
  "LABEL_QUANTITY": "Quatità",
  "LABEL_TOTAL_PRICE": "Prezzo Totale",
  "CHECKOUT_FOR_BONUS_POINTS": "You will gain {{bonus}} Bonus Points from this order!",
  "BTN_CHECKOUT": "Procedi all'acquisto",
  "BTN_CREDIT_CARD": "Carta di Credito",
  "INVALID_COUPON_LENGTH": "Il coupon deve contenere almeno {{length}} caratteri.",
  "LABEL_COUPON": "Coupon",
  "FOLLOW_FOR_MONTHLY_COUPONS": "Hai bisogno di un codice coupon? Seguici su <a href='{{twitter}}' target='_blank'>Twitter</a> o <a href='{{facebook}}' target='_blank'>Facebook</a> per coupon mensili e altro spam!",
  "BTN_REDEEM": "Rilascia",
  "THANKS_FOR_SUPPORT": "Grazie per aver supportato {{juiceshop}}!",
  "THANKS_FOR_SUPPORT_CUSTOMIZED": "Grazie per il sostegno del progetto open source dietro ad {{appname}}!",
  "LABEL_PAYMENT": "Pagamento",
  "LABEL_MERCHANDISE": "Merchandising",
  "OFFICIAL_MERCHANDISE_STORES": "Negozi ufficiali per {{juiceshop}} abbigliamento, tazze e stickers!",
  "OFFICIAL_MERCHANDISE_STORES_CUSTOMIZED": "Negozi ufficiali per abbigliamento, tazze e stickers del progetto open source dietro ad {{appname}}!",
  "DISCOUNT_APPLIED": "Il tuo sconto di {{discount}}% si applicherà prima dell'acquisto.",
  "TITLE_CHANGE_PASSWORD": "Cambia Password",
  "MANDATORY_CURRENT_PASSWORD": "Per favore inserisci la tua password attuale.",
  "MANDATORY_NEW_PASSWORD": "Si prega di scegliere la nuova password.",
  "LABEL_CURRENT_PASSWORD": "Password Attuale",
  "LABEL_NEW_PASSWORD": "Nuova Password",
  "LABEL_REPEAT_NEW_PASSWORD": "Ripeti la nuova password",
  "BTN_CHANGE": "Cambia",
  "TITLE_COMPLAIN": "Denuncia un file",
  "MANDATORY_MESSAGE": "Si prega di fornire un testo.",
  "INVALID_MESSAGE_LENGTH": "Il testo deve contenere almeno {{length}} caratteri.",
  "INVALID_FILE_SIZE": "Il file è troppo grande. Massimo {{size}} ammessi.",
  "INVALID_FILE_TYPE": "Tipo di file non supportato. Solo {{type}} permessi.",
  "LABEL_CUSTOMER": "Cliente",
  "LABEL_MESSAGE": "Messaggio",
  "LABEL_INVOICE": "Fattura",
  "TITLE_SCORE_BOARD": "Tabella dei punteggi",
  "LABEL_DIFFICULTY": "Difficoltà",
  "LABEL_1_STAR_DIFFICULTY": "Trivial",
  "LABEL_2_STAR_DIFFICULTY": "Easy",
  "LABEL_3_STAR_DIFFICULTY": "Medium",
  "LABEL_4_STAR_DIFFICULTY": "Hard",
  "LABEL_5_STAR_DIFFICULTY": "Dreadful",
  "LABEL_6_STAR_DIFFICULTY": "Diabolic",
  "LABEL_CHALLENGES": "Challenges",
  "LABEL_STATUS": "Status",
  "STATUS_UNSOLVED": "non risolto",
  "STATUS_SOLVED": "risolto",
  "STATUS_UNAVAILABLE": "unavailable",
  "CALL_FOR_CONTRIBUTIONS": "Hai un'idea per una nuova sfida? Hai trovato una vulnerabilità che non viene rilevata qui? Fateci sapere tramite la chat della community <a href='http://gitter.im/bkimminich/juice-shop'><i class='fab fa-gitter'></i>Gitter.im</a> o aprendo un problema su <a href='https://github.com/bkimminich/juice-shop/issues'><i class='fab fa-github'></i>GitHub</a>!",
  "CHALLENGE_SOLVED": "Hai risolto con successo una sfida: {{challenge}}",
  "INVALID_CONTINUE_CODE": "Codice continuato invalido.",
  "CONFIRM_LOGGED_IN_VIA_OAUTH2": "Ti sei connesso tramite OAuth 2.0.",
  "HOME_LINK_MESSAGE": "Se non sei automaticamente reindirizzato, per favore clicca qui: {{home}}",
  "TITLE_BITCOIN_ADDRESS": "Indirizzo Bitcoin",
  "TITLE_DASH_ADDRESS": "Indirizzo Dash",
  "TITLE_ETHER_ADDRESS": "Indirizzo Ether",
  "NOTIFICATION_RESEND_INSTRUCTIONS": "Fare clic per ripetere la notifica contenente il codice di soluzione per questa sfida.",
  "COPY_TO_CLIPBOARD": "Copia negli appunti",
  "COPY_SUCCESS": "Copiato!",
  "NAV_RECYCLE": "Ricicla",
  "TITLE_RECYCLE": "Richiesta casella di riciclaggio",
  "LABEL_REQUESTOR": "Richiedente",
  "LABEL_RECYCLE_QUANTITY": "Quantità",
  "LABEL_DELIVERY_ADDRESS": "Indirizzo di consegna",
  "LABEL_PICKUP_ADDRESS": "Indirizzo di ritiro",
  "INVALID_ADDRESS_LENGTH": "L'indirizzo dev'essere lungo almeno {{length}} caratteri.",
  "INVALID_QUANTITY": "La quantità dev'essere di almeno {{range}} litri.",
  "MANDATORY_ADDRESS": "Si prega di fornire un indirizzo.",
  "MANDATORY_QUANTITY": "Si prega di inserire una quantità.",
  "IN_LITERS_PLACEHOLDER": "...in litri",
  "REQUEST_PICKUP": "Per favore, ritirare all'indirizzo qui segnato piuttosto che alla casella di riciclo.",
  "LABEL_PICKUP_DATE": "Data di ritiro",
  "SECTION_RECYCLING": "Richiesta di riciclaggio",
  "LABEL_ADDRESS": "Indirizzo",
  "SECTION_PRESS_JUICE_RESPONSIBLY": "Tu abbracci alberi. Noi salviamo soldi. È un vantaggio reciproco!",
  "LABEL_SECURITY_QUESTION": "Domanda di sicurezza",
  "CANNOT_BE_CHANGED_LATER": "Non può essere cambiata una volta scelta!",
  "MANDATORY_SECURITY_QUESTION": "Per favore, scegli una domanda di sicurezza.",
  "MANDATORY_SECURITY_ANSWER": "Fornisci una risposta alla tua domanda di sicurezza.",
  "FORGOT_PASSWORD": "Password dimenticata?",
  "TITLE_FORGOT_PASSWORD": "Password dimenticata",
  "NOTIFICATION_SERVER_STARTED": "Il server è stato riavviato",
  "AUTO_RESTORED_PROGRESS": "Il tuo precedente processo hacking è stato ristabilito automaticamente.",
  "AUTO_RESTORE_PROGRESS_FAILED": "La ristabilitazione del tuo precedente process hacker ha fallito: {{error}}",
  "RESET_HACKING_PROGRESS": "Cancella i cookie per resettare i progressi di hacking",
  "RESTART_REQUIRED": "Ora è necessario riavviare manualmente l'applicazione per ricominciare da capo!",
  "LABEL_EDIT_REVIEW": "Modifica la recensione",
  "LABEL_REVIEW": "Recensione",
  "LABEL_REVIEWS": "Recensioni",
  "LABEL_ADD_REVIEW_FOR_PRODUCT": "Aggiungi una recensione per questo prodotto",
  "LABEL_NO_REVIEWS": "Nessuna recensione",
  "TITLE_TOKENSALE": "Vendita di Token",
  "SECTION_ICO": "Offerta di moneta iniziale per <strong><i class='fab fa-bitcoin'></i> {{juicycoin}}</strong>",
  "ICO_FAQ": "FAQ sui nostri ICO",
  "SECTION_WHITEPAPER": "Cartabianca",
  "WHITEPAPER_REFERENCES": "Invece di reinventare la moneta quadrata, ci riferiamo solo a brillanti cartebianche esistenti!",
  "SECTION_SALES_PITCH": "Convincente presentazione di vendite di ICO",
  "GIVE_US_ALL_YOUR_MONEY": "Dacci tutti i tuoi soldi.",
  "ICO_FAQ_QUESTION": "Posso diventare veramente ricco con <strong><i class='fab fa-bitcoin'></i> {{juicycoin}}</strong>?",
  "ICO_FAQ_ANSWER": "Certo che puoi! Non ti mentiremo mai!",
  "TITLE_TRACK_ORDERS": "Traccia Ordini",
  "LABEL_ORDER_ID": "ID dell'ordine",
  "BTN_TRACK": "Traccia",
  "LAST_LOGIN_IP": "Last Login IP",
  "BTN_EDIT": "Edit",
  "INVALID_DATE": "Please provide a valid date.",
  "SECURITY_ANSWER_PLACEHOLDER": "Answer to your security question",
  "MANDATORY_ORDER_ID": "Please provide an Order ID.",
  "BTN_SHOW_SOLVED": "Show solved",
  "TITLE_TWO_FACTOR_AUTH_ENTER": "Enter the 6 digit token from your 2FA app",
  "LABEL_TWO_FACTOR_AUTH_TOKEN": "2FA Token",
  "INVALID_TWO_FACTOR_AUTH_TOKEN": "The token appears to be invalid.",
  "UNAUTHORIZED_PAGE_ACCESS_ERROR": "You are not allowed to access this page!",
  "TITLE_PRIVACY_POLICY": "Privacy Policy",
  "TITLE_TWO_FACTOR_AUTHENTICATION": "Two Factor Authentication",
  "TITLE_REQUEST_DATA_EXPORT": "Request Data Export",
  "PRIVACY_AND_SECURITY": "Privacy & Security",
  "MENU": "Menu",
  "BTN_SHOW_ALL": "Show all",
  "BTN_HIDE_ALL": "Hide all"
}<|MERGE_RESOLUTION|>--- conflicted
+++ resolved
@@ -52,11 +52,7 @@
   "LABEL_NAME": "Nome",
   "LABEL_DESCRIPTION": "Descrizione",
   "LABEL_PRICE": "Prezzo",
-<<<<<<< HEAD
-  "LABEL_BONUS": "Bonus",
-=======
   "LABEL_BONUS": "Indennità",
->>>>>>> 068a2a50
   "LABEL_IMAGE": "Immagine",
   "TITLE_BASKET": "Il tuo Carrello",
   "LABEL_QUANTITY": "Quatità",
