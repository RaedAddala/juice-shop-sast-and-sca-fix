--- conflicted
+++ resolved
@@ -31,11 +31,7 @@
   "LABEL_AUTHOR": "Autor",
   "LABEL_COMMENT": "Kommentaar",
   "LABEL_RATING": "Hinnang",
-<<<<<<< HEAD
-  "LABEL_WHAT_IS": "What is",
-=======
   "LABEL_WHAT_IS": "Mis on",
->>>>>>> a494dd78
   "BTN_SUBMIT": "Edasta",
   "TITLE_ABOUT": "Meist",
   "SECTION_CORPORATE_HISTORY": "Ettevõtte ajalugu & poliitika",
