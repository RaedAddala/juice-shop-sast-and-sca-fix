import { ProductDetailsComponent } from '../product-details/product-details.component'
import { ActivatedRoute, Router } from '@angular/router'
import { ProductService } from '../Services/product.service'
import { BasketService } from '../Services/basket.service'
import { AfterViewInit, Component, NgZone, OnDestroy, ViewChild } from '@angular/core'
import { MatPaginator } from '@angular/material/paginator'
import { Subscription, forkJoin } from 'rxjs'
import { MatTableDataSource } from '@angular/material/table'
import { MatDialog } from '@angular/material/dialog'
import { DomSanitizer } from '@angular/platform-browser'
import { TranslateService } from '@ngx-translate/core'
import { SocketIoService } from '../Services/socket-io.service'

import { library, dom } from '@fortawesome/fontawesome-svg-core'
import { faCartPlus, faEye } from '@fortawesome/free-solid-svg-icons'
import { QuantityService } from '../Services/quantity.service'

library.add(faEye, faCartPlus)
dom.watch()

interface TableEntry {
  name: string
  price: number
  id: number
  image: string
  description: string
  quantity?: number
}

@Component({
  selector: 'app-search-result',
  templateUrl: './search-result.component.html',
  styleUrls: ['./search-result.component.scss']
})
export class SearchResultComponent implements AfterViewInit, OnDestroy {

  public displayedColumns = ['Image', 'Product', 'Description', 'Price', 'Select']
  public tableData: any[]
  public dataSource
  public gridDataSource
  public searchValue
  public confirmation = undefined
<<<<<<< HEAD
  public error = undefined
  @ViewChild(MatPaginator) paginator: MatPaginator
=======
  @ViewChild(MatPaginator, { static: true }) paginator: MatPaginator
>>>>>>> 57ce978b
  private productSubscription: Subscription
  private routerSubscription: Subscription
  public breakpoint: number
  public emptyState = false

  constructor (private dialog: MatDialog, private productService: ProductService, private quantityService: QuantityService, private basketService: BasketService, private translateService: TranslateService, private router: Router, private route: ActivatedRoute, private sanitizer: DomSanitizer, private ngZone: NgZone, private io: SocketIoService) { }

  ngAfterViewInit () {
    const products = this.productService.search('')
    const quantities = this.quantityService.getAll()
    forkJoin(quantities, products).subscribe(([quantities, products]) => {
      let dataTable: TableEntry[] = []
      this.tableData = products
      this.trustProductDescription(products)
      for (const product of products) {
        dataTable.push({
          name: product.name,
          price: product.price,
          id: product.id,
          image: product.image,
          description: product.description
        })
      }
      for (const quantity of quantities) {
        const entry = dataTable.find((dataTableEntry) => {
          return dataTableEntry.id === quantity.ProductId
        })
        if (entry === undefined) {
          continue
        }
        entry.quantity = quantity.quantity
      }
      this.dataSource = new MatTableDataSource<TableEntry>(dataTable)
      this.dataSource.paginator = this.paginator
      this.gridDataSource = this.dataSource.connect()
      this.filterTable()
      this.routerSubscription = this.router.events.subscribe(() => {
        this.filterTable()
      })
      if (window.innerWidth < 2600) {
        this.breakpoint = 4
        if (window.innerWidth < 1740) {
          this.breakpoint = 3
          if (window.innerWidth < 1280) {
            this.breakpoint = 2
            if (window.innerWidth < 850) {
              this.breakpoint = 1
            }
          }
        }
      } else {
        this.breakpoint = 6
      }
    }, (err) => console.log(err))
  }

  ngOnDestroy () {
    if (this.routerSubscription) {
      this.routerSubscription.unsubscribe()
    }
    if (this.productSubscription) {
      this.productSubscription.unsubscribe()
    }
    if (this.dataSource) {
      this.dataSource.disconnect()
    }
  }

  filterTable () {
    let queryParam: string = this.route.snapshot.queryParams.q
    if (queryParam && queryParam.includes('<iframe src="javascript:alert(`xss`)">')) {
      this.ngZone.runOutsideAngular(() => {
        this.io.socket().emit('localXSSChallengeSolved', queryParam)
      })
    }
    if (queryParam) {
      queryParam = queryParam.trim()
      this.dataSource.filter = queryParam.toLowerCase()
      this.searchValue = this.sanitizer.bypassSecurityTrustHtml(queryParam)
      this.gridDataSource.subscribe(result => {
        if (result < 1) {
          this.emptyState = true
        } else {
          this.emptyState = false
        }
      })
    } else {
      this.dataSource.filter = ''
      this.searchValue = undefined
      this.emptyState = false
    }
  }

  showDetail (element: any) {
    this.dialog.open(ProductDetailsComponent, {
      width: '500px',
      height: 'max-content',
      data: {
        productData: element
      }
    })
  }

  addToBasket (id: number) {
    this.error = null
    this.basketService.find(sessionStorage.getItem('bid')).subscribe((basket) => {
      let productsInBasket: any = basket.Products
      let found = false
      for (let i = 0; i < productsInBasket.length; i++) {
        if (productsInBasket[i].id === id) {
          found = true
          this.basketService.get(productsInBasket[i].BasketItem.id).subscribe((existingBasketItem) => {
            let newQuantity = existingBasketItem.quantity + 1
            this.basketService.put(existingBasketItem.id, { quantity: newQuantity }).subscribe((updatedBasketItem) => {
              this.productService.get(updatedBasketItem.ProductId).subscribe((product) => {
                this.translateService.get('BASKET_ADD_SAME_PRODUCT', { product: product.name }).subscribe((basketAddSameProduct) => {
                  this.confirmation = basketAddSameProduct
                }, (translationId) => {
                  this.confirmation = translationId
                })
              }, (err) => console.log(err))
            },(err) => {
              this.confirmation = undefined
              this.error = err.error
              console.log(err)
            })
          }, (err) => console.log(err))
          break
        }
      }
      if (!found) {
        this.basketService.save({ ProductId: id, BasketId: sessionStorage.getItem('bid'), quantity: 1 }).subscribe((newBasketItem) => {
          this.productService.get(newBasketItem.ProductId).subscribe((product) => {
            this.translateService.get('BASKET_ADD_PRODUCT', { product: product.name }).subscribe((basketAddProduct) => {
              this.confirmation = basketAddProduct
            }, (translationId) => {
              this.confirmation = translationId
            })
          }, (err) => console.log(err))
        }, (err) => {
          this.confirmation = undefined
          this.error = err.error
          console.log(err)
        })
      }
    }, (err) => console.log(err))
  }

  trustProductDescription (tableData: any[]) {
    for (let i = 0; i < tableData.length; i++) {
      tableData[i].description = this.sanitizer.bypassSecurityTrustHtml(tableData[i].description)
    }
  }

  isLoggedIn () {
    return localStorage.getItem('token')
  }

  onResize (event) {
    if (event.target.innerWidth < 2600) {
      this.breakpoint = 4
      if (event.target.innerWidth < 1740) {
        this.breakpoint = 3
        if (event.target.innerWidth < 1280) {
          this.breakpoint = 2
          if (event.target.innerWidth < 850) {
            this.breakpoint = 1
          }
        }
      }
    } else {
      this.breakpoint = 6
    }
  }
}<|MERGE_RESOLUTION|>--- conflicted
+++ resolved
@@ -40,12 +40,8 @@
   public gridDataSource
   public searchValue
   public confirmation = undefined
-<<<<<<< HEAD
   public error = undefined
-  @ViewChild(MatPaginator) paginator: MatPaginator
-=======
   @ViewChild(MatPaginator, { static: true }) paginator: MatPaginator
->>>>>>> 57ce978b
   private productSubscription: Subscription
   private routerSubscription: Subscription
   public breakpoint: number
