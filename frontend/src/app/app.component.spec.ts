--- conflicted
+++ resolved
@@ -67,11 +67,7 @@
         MatListModule,
         MatDialogModule
       ],
-<<<<<<< HEAD
-      providers : [ TranslateService, ConfigurationService, AdminGuard ]
-=======
-      providers : [ TranslateService ]
->>>>>>> 1f7e576f
+      providers : [ TranslateService, AdminGuard ]
     }).compileComponents()
   }))
 
