--- conflicted
+++ resolved
@@ -43,7 +43,6 @@
           {{userEmail}}
         </span>
       </button>
-<<<<<<< HEAD
       <button *ngIf="isLoggedIn() && isAccounting()" mat-menu-item routerLink="/accounting" aria-label="Go to accounting page">
         <mat-icon>
           account_balance
@@ -53,10 +52,6 @@
         </span>
       </button>
       <button mat-menu-item *ngIf="isLoggedIn()" [matMenuTriggerFor]="subMenu" aria-label="Show Privacy and Security Menu">
-=======
-      <button mat-menu-item *ngIf="isLoggedIn()" [matMenuTriggerFor]="subMenu"
-              aria-label="Show Privacy and Security Menu">
->>>>>>> bb13bf6e
         <mat-icon>
           https
         </mat-icon>
@@ -121,7 +116,7 @@
       </mat-radio-button>
     </mat-menu>
 
-    <mat-menu #subMenu="matMenu" style="width= 250px;">
+    <mat-menu #subMenu="matMenu" style="width: 250px;">
       <button mat-menu-item [routerLink]="['privacy-security/privacy-policy']" aria-label="Go to privacy policy page">
         <mat-icon>
           assignment
