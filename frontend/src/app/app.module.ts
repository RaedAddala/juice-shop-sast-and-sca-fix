import { BrowserModule } from '@angular/platform-browser'
import { NgModule } from '@angular/core'
import { HTTP_INTERCEPTORS, HttpClient, HttpClientModule } from '@angular/common/http'
import { CookieModule, CookieService } from 'ngx-cookie'
import { ReactiveFormsModule } from '@angular/forms'
import { Routing, AdminGuard, LoginGuard, AccountingGuard } from './app.routing'
import { OverlayContainer } from '@angular/cdk/overlay'
import { TranslateLoader, TranslateModule } from '@ngx-translate/core'
import { TranslateHttpLoader } from '@ngx-translate/http-loader'
import { QRCodeModule } from 'angular2-qrcode'
import { BarRatingModule } from 'ng2-bar-rating'
import { ClipboardModule } from 'ngx-clipboard'
import { FileUploadModule } from 'ng2-file-upload'
import { SlideshowModule } from 'ng-simple-slideshow'
import { NgxSpinnerModule } from 'ngx-spinner'
/* Imported Components */
import { AppComponent } from './app.component'
import { AboutComponent } from './about/about.component'
import { AdministrationComponent } from './administration/administration.component'
import { BasketComponent } from './basket/basket.component'
import { LoginComponent } from './login/login.component'
import { ScoreBoardComponent } from './score-board/score-board.component'
import { NavbarComponent } from './navbar/navbar.component'
import { WelcomeComponent } from './welcome/welcome.component'
import { WelcomeBannerComponent } from './welcome-banner/welcome-banner.component'
import { SearchResultComponent } from './search-result/search-result.component'
import { ForgotPasswordComponent } from './forgot-password/forgot-password.component'
import { RegisterComponent } from './register/register.component'
import { ContactComponent } from './contact/contact.component'
import { ErasureRequestComponent } from './erasure-request/erasure-request.component'
import { ChangePasswordComponent } from './change-password/change-password.component'
import { ProductDetailsComponent } from './product-details/product-details.component'
import { ComplaintComponent } from './complaint/complaint.component'
import { TrackOrderComponent } from './track-order/track-order.component'
import { TrackResultComponent } from './track-result/track-result.component'
import { RecycleComponent } from './recycle/recycle.component'
import { QrCodeComponent } from './qr-code/qr-code.component'
import { UserDetailsComponent } from './user-details/user-details.component'
import { ServerStartedNotificationComponent } from './server-started-notification/server-started-notification.component'
import { ChallengeSolvedNotificationComponent } from './challenge-solved-notification/challenge-solved-notification.component'
import { OAuthComponent } from './oauth/oauth.component'
import { TokenSaleComponent } from './token-sale/token-sale.component'
import { ProductReviewEditComponent } from './product-review-edit/product-review-edit.component'
import { TwoFactorAuthEnterComponent } from './two-factor-auth-enter/two-factor-auth-enter.component'
import { PrivacySecurityComponent } from './privacy-security/privacy-security.component'
import { ErrorPageComponent } from './error-page/error-page.component'
import { NgMatSearchBarModule } from 'ng-mat-search-bar'
/* Imported Services */
import { RequestInterceptor } from './Services/request.interceptor'
import { ProductService } from './Services/product.service'
import { ConfigurationService } from './Services/configuration.service'
import { AdministrationService } from './Services/administration.service'
import { SecurityQuestionService } from './Services/security-question.service'
import { UserService } from './Services/user.service'
import { SecurityAnswerService } from './Services/security-answer.service'
import { FeedbackService } from './Services/feedback.service'
import { CaptchaService } from './Services/captcha.service'
import { WindowRefService } from './Services/window-ref.service'
import { ProductReviewService } from './Services/product-review.service'
import { ComplaintService } from './Services/complaint.service'
import { TrackOrderService } from './Services/track-order.service'
import { RecycleService } from './Services/recycle.service'
import { BasketService } from './Services/basket.service'
import { ChallengeService } from './Services/challenge.service'
import { DataSubjectService } from './Services/data-subject.service'
import { ImageCaptchaService } from './Services/image-captcha.service'
import { AddressService } from './Services/address.service'
import { QuantityService } from './Services/quantity.service'
/* Modules required for Angular Material */
import { FlexLayoutModule } from '@angular/flex-layout'
import { BrowserAnimationsModule } from '@angular/platform-browser/animations'
import { MatToolbarModule } from '@angular/material/toolbar'
import { MatIconModule } from '@angular/material/icon'
import { MatFormFieldModule } from '@angular/material/form-field'
import { MatSelectModule } from '@angular/material/select'
import { MatButtonModule } from '@angular/material/button'
import { MatSidenavModule } from '@angular/material/sidenav'
import { MatTableModule } from '@angular/material/table'
import { MatPaginatorModule } from '@angular/material/paginator'
import { MatCardModule } from '@angular/material/card'
import { MatInputModule } from '@angular/material/input'
import { MatCheckboxModule } from '@angular/material/checkbox'
import { MatDialogModule } from '@angular/material/dialog'
import { MatDividerModule } from '@angular/material/divider'
import { MatDatepickerModule } from '@angular/material/datepicker'
import { MatNativeDateModule } from '@angular/material/core'
import { MatExpansionModule } from '@angular/material/expansion'
import { MatProgressBarModule } from '@angular/material/progress-bar'
import { MatTooltipModule } from '@angular/material/tooltip'
import { MatMenuModule } from '@angular/material/menu'
import { MatListModule } from '@angular/material/list'
import { SidenavComponent } from './sidenav/sidenav.component'
import { MatButtonToggleModule } from '@angular/material/button-toggle'
import { LayoutModule } from '@angular/cdk/layout'
import { MatGridListModule, MatRadioModule, MatSnackBarModule } from '@angular/material'
import { MatBadgeModule } from '@angular/material/badge'
/* Internal components */
import { TwoFactorAuthComponent } from './two-factor-auth/two-factor-auth.component'
import { DataExportComponent } from './data-export/data-export.component'
import { LastLoginIpComponent } from './last-login-ip/last-login-ip.component'
import { PrivacyPolicyComponent } from './privacy-policy/privacy-policy.component'
import { AddressCreateComponent } from './address-create/address-create.component'
import { AddressSelectComponent } from './address-select/address-select.component'
import { PaymentService } from './Services/payment.service'
import { PaymentComponent } from './payment/payment.component'
import { PaymentMethodComponent } from './payment-method/payment-method.component'
import { SavedPaymentMethodsComponent } from './saved-payment-methods/saved-payment-methods.component'
import { AccountingComponent } from './accounting/accounting.component'
import { OrderSummaryComponent } from './order-summary/order-summary.component'
import { PurchaseBasketComponent } from './purchase-basket/purchase-basket.component'
import { AddressComponent } from './address/address.component'
import { SavedAddressComponent } from './saved-address/saved-address.component'
import { ChallengeStatusBadgeComponent } from './challenge-status-badge/challenge-status-badge.component'
import { OrderCompletionComponent } from './order-completion/order-completion.component'
<<<<<<< HEAD
import { OrderHistoryComponent } from './order-history/order-history.component'
import { OrderHistoryService } from './Services/order-history.service'
=======
import { DeliveryMethodComponent } from './delivery-method/delivery-method.component'
import { DeliveryService } from './Services/delivery.service'
>>>>>>> d140b788

export function HttpLoaderFactory (http: HttpClient) {
  return new TranslateHttpLoader(http, './../assets/i18n/', '.json')
}

@NgModule({
  declarations: [
    AppComponent,
    AboutComponent,
    AdministrationComponent,
    BasketComponent,
    LoginComponent,
    ScoreBoardComponent,
    NavbarComponent,
    WelcomeComponent,
    WelcomeBannerComponent,
    SearchResultComponent,
    ForgotPasswordComponent,
    RegisterComponent,
    ContactComponent,
    ErasureRequestComponent,
    ChangePasswordComponent,
    ProductDetailsComponent,
    ComplaintComponent,
    TrackOrderComponent,
    TrackResultComponent,
    RecycleComponent,
    QrCodeComponent,
    UserDetailsComponent,
    ServerStartedNotificationComponent,
    ChallengeSolvedNotificationComponent,
    OAuthComponent,
    TokenSaleComponent,
    ProductReviewEditComponent,
    TwoFactorAuthEnterComponent,
    SidenavComponent,
    PrivacySecurityComponent,
    ErrorPageComponent,
    TwoFactorAuthComponent,
    DataExportComponent,
    LastLoginIpComponent,
    PrivacyPolicyComponent,
    OrderCompletionComponent,
    AddressCreateComponent,
    AddressSelectComponent,
    AddressComponent,
    SavedAddressComponent,
    PaymentComponent,
    PaymentMethodComponent,
    SavedPaymentMethodsComponent,
    AccountingComponent,
    OrderSummaryComponent,
    PurchaseBasketComponent,
    PrivacyPolicyComponent,
    ChallengeStatusBadgeComponent,
<<<<<<< HEAD
    OrderHistoryComponent
=======
    DeliveryMethodComponent
>>>>>>> d140b788
  ],
  entryComponents: [
    ProductDetailsComponent,
    QrCodeComponent,
    UserDetailsComponent,
    ProductReviewEditComponent,
    WelcomeBannerComponent
  ],
  imports: [
    BrowserModule,
    Routing,
    TranslateModule.forRoot(
      {
        loader: {
          provide: TranslateLoader,
          useFactory: HttpLoaderFactory,
          deps: [HttpClient]
        }
      }
    ),
    CookieModule.forRoot(),
    FlexLayoutModule,
    HttpClientModule,
    ReactiveFormsModule,
    BrowserAnimationsModule,
    SlideshowModule,
    QRCodeModule,
    BarRatingModule,
    FileUploadModule,
    ClipboardModule,
    NgxSpinnerModule,
    MatToolbarModule,
    MatIconModule,
    MatFormFieldModule,
    MatSelectModule,
    MatButtonModule,
    MatSidenavModule,
    MatTableModule,
    MatPaginatorModule,
    MatCardModule,
    MatInputModule,
    MatCheckboxModule,
    MatDialogModule,
    MatDividerModule,
    MatDatepickerModule,
    MatNativeDateModule,
    MatExpansionModule,
    MatProgressBarModule,
    MatTooltipModule,
    MatMenuModule,
    MatListModule,
    MatButtonToggleModule,
    LayoutModule,
    MatGridListModule,
    NgMatSearchBarModule,
    MatBadgeModule,
    MatRadioModule,
    MatSnackBarModule
  ],
  providers: [
    {
      provide: HTTP_INTERCEPTORS,
      useClass: RequestInterceptor,
      multi: true
    },
    ProductService,
    ConfigurationService,
    AdministrationService,
    SecurityQuestionService,
    DataSubjectService,
    UserService,
    SecurityAnswerService,
    CaptchaService,
    FeedbackService,
    WindowRefService,
    ProductReviewService,
    ComplaintService,
    TrackOrderService,
    RecycleService,
    BasketService,
    ChallengeService,
    CookieService,
    AdminGuard,
    LoginGuard,
    ImageCaptchaService,
    PaymentService,
    AccountingGuard,
    ImageCaptchaService,
    AddressService,
    AccountingGuard,
    QuantityService,
<<<<<<< HEAD
    OrderHistoryService
=======
    DeliveryService
>>>>>>> d140b788
  ],
  bootstrap: [AppComponent]
})

export class AppModule {

  constructor (configurationService: ConfigurationService, overlayContainer: OverlayContainer) {
    configurationService.getApplicationConfiguration().subscribe((conf) => {
      overlayContainer.getContainerElement().classList.add(conf.application.theme + '-theme')
    })
  }

}<|MERGE_RESOLUTION|>--- conflicted
+++ resolved
@@ -112,13 +112,10 @@
 import { SavedAddressComponent } from './saved-address/saved-address.component'
 import { ChallengeStatusBadgeComponent } from './challenge-status-badge/challenge-status-badge.component'
 import { OrderCompletionComponent } from './order-completion/order-completion.component'
-<<<<<<< HEAD
 import { OrderHistoryComponent } from './order-history/order-history.component'
 import { OrderHistoryService } from './Services/order-history.service'
-=======
 import { DeliveryMethodComponent } from './delivery-method/delivery-method.component'
 import { DeliveryService } from './Services/delivery.service'
->>>>>>> d140b788
 
 export function HttpLoaderFactory (http: HttpClient) {
   return new TranslateHttpLoader(http, './../assets/i18n/', '.json')
@@ -174,11 +171,8 @@
     PurchaseBasketComponent,
     PrivacyPolicyComponent,
     ChallengeStatusBadgeComponent,
-<<<<<<< HEAD
-    OrderHistoryComponent
-=======
+    OrderHistoryComponent,
     DeliveryMethodComponent
->>>>>>> d140b788
   ],
   entryComponents: [
     ProductDetailsComponent,
@@ -270,11 +264,8 @@
     AddressService,
     AccountingGuard,
     QuantityService,
-<<<<<<< HEAD
-    OrderHistoryService
-=======
+    OrderHistoryService,
     DeliveryService
->>>>>>> d140b788
   ],
   bootstrap: [AppComponent]
 })
