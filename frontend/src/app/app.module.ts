import { BrowserModule } from '@angular/platform-browser'
import { NgModule } from '@angular/core'
import { HTTP_INTERCEPTORS, HttpClient, HttpClientModule } from '@angular/common/http'
import { CookieModule, CookieService } from 'ngx-cookie'
import { ReactiveFormsModule } from '@angular/forms'
import { Routing, AdminGuard, LoginGuard, AccountingGuard } from './app.routing'
import { OverlayContainer } from '@angular/cdk/overlay'
import { TranslateLoader, TranslateModule } from '@ngx-translate/core'
import { TranslateHttpLoader } from '@ngx-translate/http-loader'
import { QRCodeModule } from 'angular2-qrcode'
import { BarRatingModule } from 'ng2-bar-rating'
import { ClipboardModule } from 'ngx-clipboard'
import { FileUploadModule } from 'ng2-file-upload'
import { SlideshowModule } from 'ng-simple-slideshow'
import { NgxSpinnerModule } from 'ngx-spinner'
/* Imported Components */
import { AppComponent } from './app.component'
import { AboutComponent } from './about/about.component'
import { AdministrationComponent } from './administration/administration.component'
import { BasketComponent } from './basket/basket.component'
import { LoginComponent } from './login/login.component'
import { ScoreBoardComponent } from './score-board/score-board.component'
import { NavbarComponent } from './navbar/navbar.component'
import { WelcomeComponent } from './welcome/welcome.component'
import { WelcomeBannerComponent } from './welcome-banner/welcome-banner.component'
import { SearchResultComponent } from './search-result/search-result.component'
import { ForgotPasswordComponent } from './forgot-password/forgot-password.component'
import { RegisterComponent } from './register/register.component'
import { ContactComponent } from './contact/contact.component'
import { ErasureRequestComponent } from './erasure-request/erasure-request.component'
import { ChangePasswordComponent } from './change-password/change-password.component'
import { ProductDetailsComponent } from './product-details/product-details.component'
import { ComplaintComponent } from './complaint/complaint.component'
import { TrackOrderComponent } from './track-order/track-order.component'
import { TrackResultComponent } from './track-result/track-result.component'
import { RecycleComponent } from './recycle/recycle.component'
import { QrCodeComponent } from './qr-code/qr-code.component'
import { UserDetailsComponent } from './user-details/user-details.component'
import { ServerStartedNotificationComponent } from './server-started-notification/server-started-notification.component'
import { ChallengeSolvedNotificationComponent } from './challenge-solved-notification/challenge-solved-notification.component'
import { OAuthComponent } from './oauth/oauth.component'
import { TokenSaleComponent } from './token-sale/token-sale.component'
import { ProductReviewEditComponent } from './product-review-edit/product-review-edit.component'
import { TwoFactorAuthEnterComponent } from './two-factor-auth-enter/two-factor-auth-enter.component'
import { PrivacySecurityComponent } from './privacy-security/privacy-security.component'
import { ErrorPageComponent } from './error-page/error-page.component'
import { NgMatSearchBarModule } from 'ng-mat-search-bar'
/* Imported Services */
import { RequestInterceptor } from './Services/request.interceptor'
import { ProductService } from './Services/product.service'
import { ConfigurationService } from './Services/configuration.service'
import { AdministrationService } from './Services/administration.service'
import { SecurityQuestionService } from './Services/security-question.service'
import { UserService } from './Services/user.service'
import { SecurityAnswerService } from './Services/security-answer.service'
import { FeedbackService } from './Services/feedback.service'
import { CaptchaService } from './Services/captcha.service'
import { WindowRefService } from './Services/window-ref.service'
import { ProductReviewService } from './Services/product-review.service'
import { ComplaintService } from './Services/complaint.service'
import { TrackOrderService } from './Services/track-order.service'
import { RecycleService } from './Services/recycle.service'
import { BasketService } from './Services/basket.service'
import { ChallengeService } from './Services/challenge.service'
import { DataSubjectService } from './Services/data-subject.service'
import { ImageCaptchaService } from './Services/image-captcha.service'
import { AddressService } from './Services/address.service'
import { QuantityService } from './Services/quantity.service'
/* Modules required for Angular Material */
import { FlexLayoutModule } from '@angular/flex-layout'
import { BrowserAnimationsModule } from '@angular/platform-browser/animations'
import { MatToolbarModule } from '@angular/material/toolbar'
import { MatIconModule } from '@angular/material/icon'
import { MatFormFieldModule } from '@angular/material/form-field'
import { MatSelectModule } from '@angular/material/select'
import { MatButtonModule } from '@angular/material/button'
import { MatSidenavModule } from '@angular/material/sidenav'
import { MatTableModule } from '@angular/material/table'
import { MatPaginatorModule } from '@angular/material/paginator'
import { MatCardModule } from '@angular/material/card'
import { MatInputModule } from '@angular/material/input'
import { MatCheckboxModule } from '@angular/material/checkbox'
import { MatDialogModule } from '@angular/material/dialog'
import { MatDividerModule } from '@angular/material/divider'
import { MatDatepickerModule } from '@angular/material/datepicker'
import { MatNativeDateModule } from '@angular/material/core'
import { MatExpansionModule } from '@angular/material/expansion'
import { MatProgressBarModule } from '@angular/material/progress-bar'
import { MatTooltipModule } from '@angular/material/tooltip'
import { MatMenuModule } from '@angular/material/menu'
import { MatListModule } from '@angular/material/list'
import { SidenavComponent } from './sidenav/sidenav.component'
import { MatButtonToggleModule } from '@angular/material/button-toggle'
import { LayoutModule } from '@angular/cdk/layout'
import { MatGridListModule, MatRadioModule, MatSnackBarModule } from '@angular/material'
import { MatBadgeModule } from '@angular/material/badge'
/* Internal components */
import { TwoFactorAuthComponent } from './two-factor-auth/two-factor-auth.component'
import { DataExportComponent } from './data-export/data-export.component'
import { LastLoginIpComponent } from './last-login-ip/last-login-ip.component'
import { PrivacyPolicyComponent } from './privacy-policy/privacy-policy.component'
import { AddressCreateComponent } from './address-create/address-create.component'
import { AddressListComponent } from './address-list/address-list.component'
import { AccountingComponent } from './accounting/accounting.component'
import { ChallengeStatusBadgeComponent } from './challenge-status-badge/challenge-status-badge.component'

export function HttpLoaderFactory (http: HttpClient) {
  return new TranslateHttpLoader(http, './../assets/i18n/', '.json')
}

@NgModule({
  declarations: [
    AppComponent,
    AboutComponent,
    AdministrationComponent,
    BasketComponent,
    LoginComponent,
    ScoreBoardComponent,
    NavbarComponent,
    WelcomeComponent,
    WelcomeBannerComponent,
    SearchResultComponent,
    ForgotPasswordComponent,
    RegisterComponent,
    ContactComponent,
    ErasureRequestComponent,
    ChangePasswordComponent,
    ProductDetailsComponent,
    ComplaintComponent,
    TrackOrderComponent,
    TrackResultComponent,
    RecycleComponent,
    QrCodeComponent,
    UserDetailsComponent,
    ServerStartedNotificationComponent,
    ChallengeSolvedNotificationComponent,
    OAuthComponent,
    TokenSaleComponent,
    ProductReviewEditComponent,
    TwoFactorAuthEnterComponent,
    SidenavComponent,
    PrivacySecurityComponent,
    ErrorPageComponent,
    TwoFactorAuthComponent,
    DataExportComponent,
    LastLoginIpComponent,
    PrivacyPolicyComponent,
<<<<<<< HEAD
    AddressCreateComponent,
    AddressListComponent,
    AccountingComponent
=======
    AccountingComponent,
    PrivacyPolicyComponent,
    ChallengeStatusBadgeComponent
>>>>>>> 034717e1
  ],
  entryComponents: [
    ProductDetailsComponent,
    QrCodeComponent,
    UserDetailsComponent,
    ProductReviewEditComponent,
    WelcomeBannerComponent
  ],
  imports: [
    BrowserModule,
    Routing,
    TranslateModule.forRoot(
      {
        loader: {
          provide: TranslateLoader,
          useFactory: HttpLoaderFactory,
          deps: [HttpClient]
        }
      }
    ),
    CookieModule.forRoot(),
    FlexLayoutModule,
    HttpClientModule,
    ReactiveFormsModule,
    BrowserAnimationsModule,
    SlideshowModule,
    QRCodeModule,
    BarRatingModule,
    FileUploadModule,
    ClipboardModule,
    NgxSpinnerModule,
    MatToolbarModule,
    MatIconModule,
    MatFormFieldModule,
    MatSelectModule,
    MatButtonModule,
    MatSidenavModule,
    MatTableModule,
    MatPaginatorModule,
    MatCardModule,
    MatInputModule,
    MatCheckboxModule,
    MatDialogModule,
    MatDividerModule,
    MatDatepickerModule,
    MatNativeDateModule,
    MatExpansionModule,
    MatProgressBarModule,
    MatTooltipModule,
    MatMenuModule,
    MatListModule,
    MatButtonToggleModule,
    LayoutModule,
    MatGridListModule,
    NgMatSearchBarModule,
    MatBadgeModule,
    MatRadioModule,
    MatSnackBarModule
  ],
  providers: [
    {
      provide: HTTP_INTERCEPTORS,
      useClass: RequestInterceptor,
      multi: true
    },
    ProductService,
    ConfigurationService,
    AdministrationService,
    SecurityQuestionService,
    DataSubjectService,
    UserService,
    SecurityAnswerService,
    CaptchaService,
    FeedbackService,
    WindowRefService,
    ProductReviewService,
    ComplaintService,
    TrackOrderService,
    RecycleService,
    BasketService,
    ChallengeService,
    CookieService,
    AdminGuard,
    LoginGuard,
    ImageCaptchaService,
    AddressService,
    AccountingGuard,
    QuantityService
  ],
  bootstrap: [AppComponent]
})

export class AppModule {

  constructor (configurationService: ConfigurationService, overlayContainer: OverlayContainer) {
    configurationService.getApplicationConfiguration().subscribe((conf) => {
      overlayContainer.getContainerElement().classList.add(conf.application.theme + '-theme')
    })
  }

}<|MERGE_RESOLUTION|>--- conflicted
+++ resolved
@@ -145,15 +145,11 @@
     DataExportComponent,
     LastLoginIpComponent,
     PrivacyPolicyComponent,
-<<<<<<< HEAD
     AddressCreateComponent,
     AddressListComponent,
-    AccountingComponent
-=======
     AccountingComponent,
     PrivacyPolicyComponent,
     ChallengeStatusBadgeComponent
->>>>>>> 034717e1
   ],
   entryComponents: [
     ProductDetailsComponent,
