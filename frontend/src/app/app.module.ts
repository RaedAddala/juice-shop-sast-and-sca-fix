import { BrowserModule } from '@angular/platform-browser'
import { NgModule } from '@angular/core'
import { HTTP_INTERCEPTORS, HttpClient, HttpClientModule } from '@angular/common/http'
import { CookieModule, CookieService } from 'ngx-cookie'
import { ReactiveFormsModule } from '@angular/forms'
import { Routing, AdminGuard } from './app.routing'
import { OverlayContainer } from '@angular/cdk/overlay'
import { TranslateLoader, TranslateModule } from '@ngx-translate/core'
import { TranslateHttpLoader } from '@ngx-translate/http-loader'
import { QRCodeModule } from 'angularx-qrcode'
import { BarRatingModule } from 'ng2-bar-rating'
import { ClipboardModule } from 'ngx-clipboard'
import { FileUploadModule } from 'ng2-file-upload'
import { SlideshowModule } from 'ng-simple-slideshow'
import { NgxSpinnerModule } from 'ngx-spinner'
/* Imported Components */
import { AppComponent } from './app.component'
import { AboutComponent } from './about/about.component'
import { AdministrationComponent } from './administration/administration.component'
import { BasketComponent } from './basket/basket.component'
import { LoginComponent } from './login/login.component'
import { ScoreBoardComponent } from './score-board/score-board.component'
import { NavbarComponent } from './navbar/navbar.component'
import { SearchResultComponent } from './search-result/search-result.component'
import { ForgotPasswordComponent } from './forgot-password/forgot-password.component'
import { RegisterComponent } from './register/register.component'
import { ContactComponent } from './contact/contact.component'
import { ChangePasswordComponent } from './change-password/change-password.component'
import { ProductDetailsComponent } from './product-details/product-details.component'
import { ComplaintComponent } from './complaint/complaint.component'
import { TrackOrderComponent } from './track-order/track-order.component'
import { TrackResultComponent } from './track-result/track-result.component'
import { RecycleComponent } from './recycle/recycle.component'
import { QrCodeComponent } from './qr-code/qr-code.component'
import { UserDetailsComponent } from './user-details/user-details.component'
import { ServerStartedNotificationComponent } from './server-started-notification/server-started-notification.component'
import { ChallengeSolvedNotificationComponent } from './challenge-solved-notification/challenge-solved-notification.component'
import { OAuthComponent } from './oauth/oauth.component'
import { TokenSaleComponent } from './token-sale/token-sale.component'
import { ProductReviewEditComponent } from './product-review-edit/product-review-edit.component'
import { TwoFactorAuthEnterComponent } from './two-factor-auth-enter/two-factor-auth-enter.component'
import { PrivacySecurityComponent } from './privacy-security/privacy-security.component'
import { ErrorPageComponent } from './error-page/error-page.component'
import { NgMatSearchBarModule } from 'ng-mat-search-bar'
/* Imported Services */
import { RequestInterceptor } from './Services/request.interceptor'
import { ProductService } from './Services/product.service'
import { ConfigurationService } from './Services/configuration.service'
import { AdministrationService } from './Services/administration.service'
import { SecurityQuestionService } from './Services/security-question.service'
import { UserService } from './Services/user.service'
import { SecurityAnswerService } from './Services/security-answer.service'
import { FeedbackService } from './Services/feedback.service'
import { CaptchaService } from './Services/captcha.service'
import { WindowRefService } from './Services/window-ref.service'
import { ProductReviewService } from './Services/product-review.service'
import { ComplaintService } from './Services/complaint.service'
import { TrackOrderService } from './Services/track-order.service'
import { RecycleService } from './Services/recycle.service'
import { BasketService } from './Services/basket.service'
import { ChallengeService } from './Services/challenge.service'
import { ImageCaptchaService } from './Services/image-captcha.service'
/* Modules required for Angular Material */
import { FlexLayoutModule } from '@angular/flex-layout'
import { BrowserAnimationsModule } from '@angular/platform-browser/animations'
import { MatToolbarModule } from '@angular/material/toolbar'
import { MatIconModule } from '@angular/material/icon'
import { MatFormFieldModule } from '@angular/material/form-field'
import { MatSelectModule } from '@angular/material/select'
import { MatButtonModule } from '@angular/material/button'
import { MatSidenavModule } from '@angular/material/sidenav'
import { MatTableModule } from '@angular/material/table'
import { MatPaginatorModule } from '@angular/material/paginator'
import { MatCardModule } from '@angular/material/card'
import { MatInputModule } from '@angular/material/input'
import { MatCheckboxModule } from '@angular/material/checkbox'
import { MatDialogModule } from '@angular/material/dialog'
import { MatDividerModule } from '@angular/material/divider'
import { MatDatepickerModule } from '@angular/material/datepicker'
import { MatNativeDateModule } from '@angular/material/core'
import { MatExpansionModule } from '@angular/material/expansion'
import { MatProgressBarModule } from '@angular/material/progress-bar'
import { MatTooltipModule } from '@angular/material/tooltip'
import { MatMenuModule } from '@angular/material/menu'
import { MatListModule } from '@angular/material/list'
import { SidenavComponent } from './sidenav/sidenav.component'
import { MatButtonToggleModule } from '@angular/material/button-toggle'
import { LayoutModule } from '@angular/cdk/layout'
import { MatGridListModule, MatRadioModule } from '@angular/material'
import { MatBadgeModule } from '@angular/material/badge'
/* Internal components */
import { TwoFactorAuthComponent } from './two-factor-auth/two-factor-auth.component'
import { DataExportComponent } from './data-export/data-export.component'
import { LastLoginIpComponent } from './last-login-ip/last-login-ip.component'
import { PrivacyPolicyComponent } from './privacy-policy/privacy-policy.component'

export function HttpLoaderFactory (http: HttpClient) {
  return new TranslateHttpLoader(http, './../assets/i18n/', '.json')
}

@NgModule({
  declarations: [
    AppComponent,
    AboutComponent,
    AdministrationComponent,
    BasketComponent,
    LoginComponent,
    ScoreBoardComponent,
    NavbarComponent,
    SearchResultComponent,
    ForgotPasswordComponent,
    RegisterComponent,
    ContactComponent,
    ChangePasswordComponent,
    ProductDetailsComponent,
    ComplaintComponent,
    TrackOrderComponent,
    TrackResultComponent,
    RecycleComponent,
    QrCodeComponent,
    UserDetailsComponent,
    ServerStartedNotificationComponent,
    ChallengeSolvedNotificationComponent,
    OAuthComponent,
    TokenSaleComponent,
    ProductReviewEditComponent,
    TwoFactorAuthEnterComponent,
    SidenavComponent,
    PrivacySecurityComponent,
    ErrorPageComponent,
    TwoFactorAuthComponent,
    DataExportComponent,
    LastLoginIpComponent,
    PrivacyPolicyComponent
  ],
  entryComponents: [ProductDetailsComponent, QrCodeComponent, UserDetailsComponent, ProductReviewEditComponent],
  imports: [
    BrowserModule,
    Routing,
    TranslateModule.forRoot(
      {
        loader: {
          provide: TranslateLoader,
          useFactory: HttpLoaderFactory,
          deps: [HttpClient]
        }
      }
    ),
    CookieModule.forRoot(),
    FlexLayoutModule,
    HttpClientModule,
    ReactiveFormsModule,
    BrowserAnimationsModule,
    SlideshowModule,
    QRCodeModule,
    BarRatingModule,
    FileUploadModule,
    ClipboardModule,
    NgxSpinnerModule,
    MatToolbarModule,
    MatIconModule,
    MatFormFieldModule,
    MatSelectModule,
    MatButtonModule,
    MatSidenavModule,
    MatTableModule,
    MatPaginatorModule,
    MatCardModule,
    MatInputModule,
    MatCheckboxModule,
    MatDialogModule,
    MatDividerModule,
    MatDatepickerModule,
    MatNativeDateModule,
    MatExpansionModule,
    MatProgressBarModule,
    MatTooltipModule,
    MatMenuModule,
    MatListModule,
    MatButtonToggleModule,
    LayoutModule,
    MatGridListModule,
<<<<<<< HEAD
    NgMatSearchBarModule,
    MatBadgeModule
=======
    MatBadgeModule,
    MatRadioModule
>>>>>>> f1a57e9f
  ],
  providers: [
    {
      provide: HTTP_INTERCEPTORS,
      useClass: RequestInterceptor,
      multi: true
    },
    ProductService,
    ConfigurationService,
    AdministrationService,
    SecurityQuestionService,
    UserService,
    SecurityAnswerService,
    CaptchaService,
    FeedbackService,
    WindowRefService,
    ProductReviewService,
    ComplaintService,
    TrackOrderService,
    RecycleService,
    BasketService,
    ChallengeService,
    CookieService,
    AdminGuard,
    ImageCaptchaService
  ],
  bootstrap: [AppComponent]
})

export class AppModule {

  constructor (configurationService: ConfigurationService, overlayContainer: OverlayContainer) {
    configurationService.getApplicationConfiguration().subscribe((conf) => {
      overlayContainer.getContainerElement().classList.add(conf.application.theme + '-theme')
    })
  }

}<|MERGE_RESOLUTION|>--- conflicted
+++ resolved
@@ -180,13 +180,9 @@
     MatButtonToggleModule,
     LayoutModule,
     MatGridListModule,
-<<<<<<< HEAD
     NgMatSearchBarModule,
-    MatBadgeModule
-=======
     MatBadgeModule,
     MatRadioModule
->>>>>>> f1a57e9f
   ],
   providers: [
     {
