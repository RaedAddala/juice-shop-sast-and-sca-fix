--- conflicted
+++ resolved
@@ -32,14 +32,11 @@
 import { DataExportComponent } from './data-export/data-export.component'
 import { LastLoginIpComponent } from './last-login-ip/last-login-ip.component'
 import { PrivacyPolicyComponent } from './privacy-policy/privacy-policy.component'
-<<<<<<< HEAD
 import { AddressCreateComponent } from './address-create/address-create.component'
 import { AddressSelectComponent } from './address-select/address-select.component'
 import { SavedAddressComponent } from './saved-address/saved-address.component'
-=======
 import { PaymentComponent } from './payment/payment.component'
 import { SavedPaymentMethodsComponent } from './saved-payment-methods/saved-payment-methods.component'
->>>>>>> c9c4d6f5
 import { AccountingComponent } from './accounting/accounting.component'
 import { roles } from './roles'
 
@@ -142,7 +139,6 @@
     component: AboutComponent
   },
   {
-<<<<<<< HEAD
     path: 'address/select',
     component: AddressSelectComponent,
     canActivate: [LoginGuard]
@@ -161,10 +157,10 @@
     path: 'address/edit/:addressId',
     component: AddressCreateComponent,
     canActivate: [LoginGuard]
-=======
+  },
+  {
     path: 'saved-payment-methods',
     component: SavedPaymentMethodsComponent
->>>>>>> c9c4d6f5
   },
   {
     path: 'basket',
