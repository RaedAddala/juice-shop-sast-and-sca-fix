--- conflicted
+++ resolved
@@ -104,14 +104,6 @@
   "LABEL_DELIVERY_ADDRESS":"Delivery Address",
   "LABEL_PICKUP_ADDRESS":"Pickup Address",
   "INVALID_ADDRESS_LENGTH":"Address length must be {{length}} characters.",
-<<<<<<< HEAD
-  "INVALID_QUANTITY":"Quantity must be {{range}} liters.",
-  "MANDATORY_ADDRESS":"Please provide an address.",
-  "MANDATORY_QUANTITY":"Please provide a quantity.",
-  "IN_LITERS_PLACEHOLDER":"...in liters",
-  "REQUEST_PICKUP":"Please pickup the pomace instead of sending me a recycle box.",
-  "LABEL_PICKUP_DATE":"Pickup Date"
-=======
   "INVALID_QUANTITY":"Pomace quantity must be {{range}} liters.",
   "MANDATORY_ADDRESS":"Please provide an address.",
   "MANDATORY_QUANTITY":"Please provide a pomace quantity.",
@@ -119,5 +111,4 @@
   "REQUEST_PICKUP":"Please pickup the pomace instead of sending me a recycle box.",
   "LABEL_PICKUP_DATE":"Pickup Date",
   "LABEL_POMACE_QUANTITY":"Pomace Quantity"
->>>>>>> bd16ec24
 }