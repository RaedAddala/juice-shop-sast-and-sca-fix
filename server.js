--- conflicted
+++ resolved
@@ -92,13 +92,8 @@
   if (utils.startsWith(icon, 'http')) {
     const iconPath = icon
     icon = decodeURIComponent(icon.substring(icon.lastIndexOf('/') + 1))
-<<<<<<< HEAD
-    // utils.downloadToFile(iconPath, 'app/public/' + icon)
+    fs.closeSync(fs.openSync('frontend/src/assets/public/' + icon, 'w')) // touch file so it is guaranteed to exist for favicon() call
     utils.downloadToFile(iconPath, 'frontend/src/assets/public/' + icon)
-=======
-    fs.closeSync(fs.openSync('app/public/' + icon, 'w')) // touch file so it is guaranteed to exist for favicon() call
-    utils.downloadToFile(iconPath, 'app/public/' + icon)
->>>>>>> 469cbe3c
   }
 }
 
