--- conflicted
+++ resolved
@@ -632,7 +632,14 @@
   hintUrl: 'https://bkimminich.gitbooks.io/pwning-owasp-juice-shop/content/part2/sensitive-data-exposure.html#dumpster-dive-the-internet-for-a-leaked-password-and-log-in-to-the-original-user-account-it-belongs-to'
   key: dlpPasswordSprayingChallenge
 -
-<<<<<<< HEAD
+  name: 'Lost in Recycling'
+  category: 'Injection'
+  description: 'Find an old <a href="/#/recycle">Recycle request</a> and <a href="/#/contact">inform the shop</a> about its unusual address. (Mention the entire delivery or pickup address in your comment)'
+  difficulty: 4
+  hint: 'Although we really like environmentalists, please do not spam us with too many requests at a time. We are not that keen on doing another DB cleanup any time soon!'
+  hintUrl: 'https://bkimminich.gitbooks.io/pwning-owasp-juice-shop/content/part2/injection.html#find-an-old-recycle-request-and-inform-the-shop-about-its-unusual-address'
+  key: recyclesMissingItemChallenge
+-
   name: 'Two Factor Auth Unsafe Secret Storage'
   category: 'Two Factor Auth'
   description: 'Find a way to solve the Two Factor Auth protection for the user "J12934".'
@@ -640,12 +647,4 @@
   hint: 'The used algorithm requires the storage of a secret for every user. You will need to find a way to access to this secret, before you are able to solve this challenge.'
   hintUrl: ''
   key: twoFactorAuthUnsafeSecretStorage
-=======
-  name: 'Lost in Recycling'
-  category: 'Injection'
-  description: 'Find an old <a href="/#/recycle">Recycle request</a> and <a href="/#/contact">inform the shop</a> about its unusual address. (Mention the entire delivery or pickup address in your comment)'
-  difficulty: 4
-  hint: 'Although we really like environmentalists, please do not spam us with too many requests at a time. We are not that keen on doing another DB cleanup any time soon!'
-  hintUrl: 'https://bkimminich.gitbooks.io/pwning-owasp-juice-shop/content/part2/injection.html#find-an-old-recycle-request-and-inform-the-shop-about-its-unusual-address'
-  key: recyclesMissingItemChallenge
->>>>>>> 56e24ec9
+
