--- conflicted
+++ resolved
@@ -771,7 +771,6 @@
   hint: 'Try to guess what URL the endpoint might have.'
   hintUrl: 'https://pwning.owasp-juice.shop/part2/sensitive-data-exposure.html#find-the-endpoint-that-serves-usage-data-to-be-scraped-by-a-popular-monitoring-system'
   key: exposedMetricsChallenge
-<<<<<<< HEAD
 -
   name: 'Free Deluxe Account'
   category: 'Improper Input Validation'
@@ -780,15 +779,6 @@
   hint: 'Look closely at what happens when you attempt to upgrade your account'
   hintUrl: ''
   key: freeDeluxeChallenge
--
-  name: 'CSRF'
-  category: 'Broken Access Control'
-  description: 'Change the name of a user by performing Cross-Site Request Forgery from <a href="http://htmledit.squarefree.com">another origin</a>.'
-  difficulty: 3
-  hint: 'Find a form which updates the username and then construct a malicious page in the online HTML editor.'
-  hintUrl: 'https://pwning.owasp-juice.shop/part2/broken-access-control.html#change-the-name-of-a-user-by-performing-cross-site-request-forgery-from-another-origin'
-  key: csrfChallenge
-=======
 #-
 #  name: 'CSRF'
 #  category: 'Broken Access Control'
@@ -797,7 +787,6 @@
 #  hint: 'Find a form which updates the username and then construct a malicious page in the online HTML editor.'
 #  hintUrl: 'https://pwning.owasp-juice.shop/part2/broken-access-control.html#change-the-name-of-a-user-by-performing-cross-site-request-forgery-from-another-origin'
 #  key: csrfChallenge
->>>>>>> 4439ceae
 -
   name: 'Bonus Payload'
   category: 'XSS'
